--- conflicted
+++ resolved
@@ -5,21 +5,13 @@
 replace trpc.group/trpc-go/trpc-go => ../
 
 require (
-<<<<<<< HEAD
-	github.com/stretchr/testify v1.8.0
-	go.uber.org/zap v1.24.0
-	golang.org/x/net v0.17.0
-	golang.org/x/sync v0.1.0
-	google.golang.org/protobuf v1.30.0
-	trpc.group/trpc-go/go_reuseport v1.7.1-0.20230423021710-f5eeff5d87a3
-=======
 	github.com/kavu/go_reuseport v1.5.0
 	github.com/stretchr/testify v1.8.4
 	go.uber.org/zap v1.26.0
 	golang.org/x/net v0.17.0
 	golang.org/x/sync v0.4.0
 	google.golang.org/protobuf v1.31.0
->>>>>>> dff87b7c
+	gopkg.in/yaml.v3 v3.0.1
 	trpc.group/trpc-go/trpc-go v0.0.0-00010101000000-000000000000
 	trpc.group/trpc/trpc-protocol/pb/go/trpc v1.0.0
 )
@@ -47,18 +39,9 @@
 	github.com/valyala/bytebufferpool v1.0.0 // indirect
 	github.com/valyala/fasthttp v1.43.0 // indirect
 	go.uber.org/atomic v1.9.0 // indirect
-<<<<<<< HEAD
-	go.uber.org/automaxprocs v1.4.0 // indirect
-	go.uber.org/multierr v1.7.0 // indirect
-	golang.org/x/sys v0.13.0 // indirect
-	golang.org/x/text v0.13.0 // indirect
-	gopkg.in/check.v1 v1.0.0-20200227125254-8fa46927fb4f // indirect
-=======
 	go.uber.org/automaxprocs v1.3.0 // indirect
 	go.uber.org/multierr v1.10.0 // indirect
 	golang.org/x/sys v0.13.0 // indirect
 	golang.org/x/text v0.13.0 // indirect
->>>>>>> dff87b7c
-	gopkg.in/yaml.v3 v3.0.1 // indirect
 	trpc.group/trpc-go/tnet v1.0.0 // indirect
 )